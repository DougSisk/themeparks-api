import Efteling from './parks/efteling/efteling.js';
import {
  WaltDisneyWorldResort,
  DisneylandResort,
  HongKongDisneyland,
} from './parks/wdw/waltdisneyworldbase.js';
import {
  DisneylandParis,
} from './parks/dlp/disneylandparis.js';
import {
  ShanghaiDisneylandResort,
} from './parks/shdr/shanghaidisneyresort.js';
import {
  TokyoDisneyResort,
} from './parks/tdr/tokyodisneyresort.js';
import {
  // destinations
  UniversalStudios,
  UniversalOrlando,
} from './parks/universal/universal.js';
import {
  // destinations
  EuropaPark,
} from './parks/europa/europapark.js';
import {
  ParcAsterix
} from './parks/parcasterix/parcasterix.js';
import {
  Phantasialand,
} from './parks/phantasialand/phantasialand.js';
import {
  SeaworldOrlando,
  SeaworldSanAntonio,
  SeaworldSanDiego,
} from './parks/seaworld/seaworld.js';
import {
  AltonTowers,
  ThorpePark,
  ChessingtonWorldOfAdventures,
  LegolandWindsor,
  LegolandOrlando,
  Gardaland,
} from './parks/attractionsio/attractionsio.js';
import {
  PortAventuraWorld,
} from './parks/portaventura/portaventura.js';
import {
  Toverland,
} from './parks/toverland/toverland.js';
import {
<<<<<<< HEAD
  Dollywood,
  SilverDollarCity,
} from './parks/herschend/herschendparks.js';
=======
  Plopsaland,
  HolidayPark,
} from './parks/plopsaland/plopsa.js';
>>>>>>> 664a5ecc

export default {
  destinations: {
    WaltDisneyWorldResort,
    DisneylandResort,
    DisneylandParis,
    TokyoDisneyResort,
    HongKongDisneyland,
    ShanghaiDisneylandResort,
    UniversalStudios,
    UniversalOrlando,
    EuropaPark,
    Efteling,
    Phantasialand,
    SeaworldOrlando,
    SeaworldSanAntonio,
    SeaworldSanDiego,
    AltonTowers,
    ThorpePark,
    ChessingtonWorldOfAdventures,
    LegolandWindsor,
    LegolandOrlando,
    Gardaland,
    PortAventuraWorld,
    ParcAsterix,
    Toverland,
<<<<<<< HEAD
    Dollywood,
    SilverDollarCity,
=======
    Plopsaland,
    HolidayPark,
>>>>>>> 664a5ecc
  },
};<|MERGE_RESOLUTION|>--- conflicted
+++ resolved
@@ -48,15 +48,13 @@
   Toverland,
 } from './parks/toverland/toverland.js';
 import {
-<<<<<<< HEAD
   Dollywood,
   SilverDollarCity,
 } from './parks/herschend/herschendparks.js';
-=======
+import {
   Plopsaland,
   HolidayPark,
 } from './parks/plopsaland/plopsa.js';
->>>>>>> 664a5ecc
 
 export default {
   destinations: {
@@ -83,12 +81,9 @@
     PortAventuraWorld,
     ParcAsterix,
     Toverland,
-<<<<<<< HEAD
     Dollywood,
     SilverDollarCity,
-=======
     Plopsaland,
     HolidayPark,
->>>>>>> 664a5ecc
   },
 };